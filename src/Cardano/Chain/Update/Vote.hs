--- conflicted
+++ resolved
@@ -38,51 +38,49 @@
   )
 where
 
-import Cardano.Prelude
-
-import Control.Monad.Except (MonadError, liftEither)
-import qualified Data.Map.Strict as Map
-import Data.Text.Lazy.Builder (Builder)
-import Formatting (Format, bprint, build, builder, later)
-import qualified Formatting.Buildable as B
-
-import Cardano.Binary.Class
-  ( Annotated(..)
-  , Bi(..)
-  , ByteSpan
-  , Decoded(..)
-  , Decoder
-  , annotatedDecoder
-  , decodeAnnotated
-  , encodeListLen
-  , enforceSize
-  )
-import Cardano.Chain.Common (addressHash)
-import Cardano.Chain.Common.Attributes (Attributes, areAttributesKnown)
-import Cardano.Chain.Update.BlockVersion (BlockVersion)
-import Cardano.Chain.Update.BlockVersionModifier (BlockVersionModifier)
-import Cardano.Chain.Update.Data (UpdateData)
-import Cardano.Chain.Update.SoftwareVersion
-  (SoftwareVersion, SoftwareVersionError, checkSoftwareVersion)
-import Cardano.Chain.Update.SystemTag
-  (SystemTag, SystemTagError, checkSystemTag)
-import Cardano.Crypto
-  ( Hash
-  , ProtocolMagic
-  , PublicKey
-  , SafeSigner
-  , SecretKey
-  , SignTag(SignUSProposal, SignUSVote)
-  , Signature
-  , verifySignatureDecoded
-  , hash
-  , hashDecoded
-  , safeSign
-  , safeToPublic
-  , shortHashF
-  , sign
-  , toPublic
-  )
+import           Cardano.Prelude
+
+import           Control.Monad.Except                      (MonadError,
+                                                            liftEither)
+import qualified Data.Map.Strict                           as Map
+import           Data.Text.Lazy.Builder                    (Builder)
+import           Formatting                                (Format, bprint,
+                                                            build, builder,
+                                                            later)
+import qualified Formatting.Buildable                      as B
+
+import           Cardano.Binary.Class                      (Annotated (..),
+                                                            Bi (..), ByteSpan,
+                                                            Decoded (..),
+                                                            Decoder,
+                                                            annotatedDecoder,
+                                                            decodeAnnotated,
+                                                            encodeListLen,
+                                                            enforceSize)
+import           Cardano.Chain.Common                      (addressHash)
+import           Cardano.Chain.Common.Attributes           (Attributes,
+                                                            areAttributesKnown)
+import           Cardano.Chain.Update.BlockVersion         (BlockVersion)
+import           Cardano.Chain.Update.BlockVersionModifier (BlockVersionModifier)
+import           Cardano.Chain.Update.Data                 (UpdateData)
+import           Cardano.Chain.Update.SoftwareVersion      (SoftwareVersion,
+                                                            SoftwareVersionError,
+                                                            checkSoftwareVersion)
+import           Cardano.Chain.Update.SystemTag            (SystemTag,
+                                                            SystemTagError,
+                                                            checkSystemTag)
+import           Cardano.Crypto                            (Hash, ProtocolMagic,
+                                                            PublicKey,
+                                                            SafeSigner,
+                                                            SecretKey,
+                                                            SignTag (SignUSProposal, SignUSVote),
+                                                            Signature, hash,
+                                                            hashDecoded,
+                                                            safeSign,
+                                                            safeToPublic,
+                                                            shortHashF, sign,
+                                                            toPublic,
+                                                            verifySignatureDecoded)
 
 
 --------------------------------------------------------------------------------
@@ -119,18 +117,10 @@
     ProposalBody <$> decode <*> decode <*> decode <*> decode <*> decode
 
 -- | Proposal for software update
-<<<<<<< HEAD
-data Proposal = Proposal
-  { proposalBody      :: ProposalBody
-  , proposalIssuer    :: !PublicKey
-  -- ^ Who proposed this update.
-  , proposalSignature :: !(Signature ProposalBody)
-  } deriving (Eq, Show, Generic)
-=======
 data AProposal a = AProposal
   { aProposalBody      :: (Annotated ProposalBody a)
   , proposalIssuer     :: !PublicKey
-  -- ^ Who proposed this UP.
+  -- ^ Who proposed this update.
   , proposalSignature  :: !(Signature ProposalBody)
   , proposalAnnotation :: !a
   } deriving (Eq, Show, Generic, Functor)
@@ -154,7 +144,6 @@
 instance Decoded (AProposal ByteString) where
   type BaseType (AProposal ByteString) = Proposal
   recoverBytes = proposalAnnotation
->>>>>>> d9a5f068
 
 type Proposals = Map UpId Proposal
 
