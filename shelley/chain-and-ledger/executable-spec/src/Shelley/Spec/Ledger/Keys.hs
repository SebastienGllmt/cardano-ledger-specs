{-# LANGUAGE AllowAmbiguousTypes #-}
{-# LANGUAGE ConstraintKinds #-}
{-# LANGUAGE DataKinds #-}
{-# LANGUAGE DefaultSignatures #-}
{-# LANGUAGE DeriveGeneric #-}
{-# LANGUAGE DerivingStrategies #-}
{-# LANGUAGE FlexibleContexts #-}
{-# LANGUAGE FlexibleInstances #-}
{-# LANGUAGE GADTs #-}
{-# LANGUAGE GeneralizedNewtypeDeriving #-}
{-# LANGUAGE MultiParamTypeClasses #-}
{-# LANGUAGE OverloadedStrings #-}
{-# LANGUAGE PolyKinds #-}
{-# LANGUAGE StandaloneDeriving #-}
{-# LANGUAGE TypeFamilies #-}
{-# LANGUAGE UndecidableInstances #-}
{-# OPTIONS_GHC -Wno-redundant-constraints #-}
{-# OPTIONS_GHC -Wno-unticked-promoted-constructors #-}

module Shelley.Spec.Ledger.Keys
  ( HashType (..),
    KeyRole (..),
    HasKeyRole (..),
    IsKeyRole,
    WitnessFor,
    asWitness,

    -- * Exported for testing purposes
    AlgorithmForHashType,
    KeyRoleHashType,

    -- * DSIGN
    DSignable,
    VKey (..),
    KeyPair (..),
    signedDSIGN,
    verifySignedDSIGN,

    -- * Key hashes
    KeyHash (..),
    hashKey,

    -- * Genesis delegations
    GenDelegPair (..),
    GenDelegs (..),
    GKeys (..),

    -- * KES
    KESignable,

    -- * VRF
    VRFSignable,
    VRFValue (..),

    -- * Re-exports from cardano-crypto-class
    DSIGN.decodeSignedDSIGN,
    DSIGN.encodeSignedDSIGN,
    Hash.hash,
    KES.decodeSignedKES,
    KES.decodeVerKeyKES,
    KES.encodeSignedKES,
    KES.encodeVerKeyKES,
    KES.signedKES,
    KES.updateKES,
    KES.verifyKES,
    KES.verifySignedKES,
    VRF.decodeVerKeyVRF,
    VRF.encodeVerKeyVRF,
    VRF.hashVerKeyVRF,
    VRF.verifyVRF,

    -- * Re-parametrised types over `crypto`
    CertifiedVRF,
    Hash,
    SignedDSIGN,
    SignKeyDSIGN,
    SignedKES,
    SignKeyKES,
    SignKeyVRF,
    VerKeyKES,
    VerKeyVRF,
  )
where

import Cardano.Binary (FromCBOR (..), ToCBOR (..), encodeListLen, enforceSize)
import qualified Cardano.Crypto.DSIGN as DSIGN
import qualified Cardano.Crypto.Hash as Hash
import qualified Cardano.Crypto.KES as KES
import qualified Cardano.Crypto.VRF as VRF
import Cardano.Prelude (NFData, NoUnexpectedThunks (..))
import Data.Aeson ((.:), (.=), FromJSON (..), FromJSONKey, ToJSON (..), ToJSONKey)
import qualified Data.Aeson as Aeson
import Data.Coerce (Coercible, coerce)
import Data.Kind (Type)
import Data.Map.Strict (Map)
import Data.Ratio ((%))
import Data.Set (Set)
import Data.Typeable (Typeable)
import GHC.Generics (Generic)
import Numeric.Natural (Natural)
import Shelley.Spec.Ledger.BaseTypes (Nonce, UnitInterval, mkNonce, truncateUnitInterval)
import Shelley.Spec.Ledger.Crypto

-- | Shelley has two types of hashes.
--
--   - Address hashes, used for payment and staking credentials, and
--   - Regular hashes, used for everything else.
data HashType
  = AddrHash
  | RegularHash
  deriving (Show)

-- | Map a hash type to the algorithm used to compute that hash.
type family AlgorithmForHashType c (h :: HashType) :: Type where
  AlgorithmForHashType c AddrHash = ADDRHASH c
  AlgorithmForHashType c RegularHash = HASH c

-- | The role of a key.
--
--   Note that a role is not _fixed_, nor is it unique. In particular, keys may
--   variously be used as witnesses, and so in many case we will change the role
--   of a key to the 'Witness' role.
--
--   The role is itself parametrised by the type of hash used when a key is used
--   in that role. This is fixed for most roles, but we may have witnesses of
--   either type.
--
--   It is also perfectly allowable for a key to be used in many roles; there is
--   nothing prohibiting somebody using the same underlying key as their payment
--   and staking key, as well as the key for their stake pool. So these roles
--   are more intended for two purposes:
--
--   - To make explicit how we are using a key in the specifications
--   - To provide a guide to downstream implementors, for whom the profusion of
--     keys may be confusing.
data KeyRole (h :: HashType) where
  Genesis :: KeyRole RegularHash
  GenesisDelegate :: KeyRole RegularHash
  Payment :: KeyRole AddrHash
  Staking :: KeyRole AddrHash
  StakePool :: KeyRole RegularHash
  -- A block issuer might be either a genesis delegate or a stake pool
  BlockIssuer :: KeyRole RegularHash
  -- Witness keys may have either hash type.
  AWitness :: KeyRole AddrHash
  RWitness :: KeyRole RegularHash

deriving instance Show (KeyRole h)

-- | Map a key role to its required hash type.
type family KeyRoleHashType (kd :: KeyRole h) :: HashType where
  KeyRoleHashType (kd :: KeyRole h) = h

-- | Map a key role to the correct witness role.
type family WitnessFor (kd :: KeyRole h) :: KeyRole h where
  WitnessFor (kh :: KeyRole AddrHash) = AWitness
  WitnessFor (kh :: KeyRole RegularHash) = RWitness

-- | Wrap up various constraints needed to work with key roles.
class
  ( Crypto crypto,
    Typeable kr,
    Typeable (KeyRoleHashType kr),
    Hash.HashAlgorithm (AlgorithmForHashType crypto (KeyRoleHashType kr))
  ) =>
  IsKeyRole kr crypto

instance Crypto crypto => IsKeyRole Genesis crypto

instance Crypto crypto => IsKeyRole GenesisDelegate crypto

instance Crypto crypto => IsKeyRole Payment crypto

instance Crypto crypto => IsKeyRole Staking crypto

instance Crypto crypto => IsKeyRole StakePool crypto

instance Crypto crypto => IsKeyRole BlockIssuer crypto

instance Crypto crypto => IsKeyRole AWitness crypto

instance Crypto crypto => IsKeyRole RWitness crypto

class HasKeyRole a where
  -- | General coercion of key roles.
  --
  --   The presence of this function is mostly to help the user realise where they
  --   are converting key roles.
  coerceKeyRole ::
    (KeyRoleHashType r ~ KeyRoleHashType r') =>
    a r crypto ->
    a r' crypto
  default coerceKeyRole ::
    Coercible (a r crypto) (a r' crypto) =>
    a r crypto ->
    a r' crypto
  coerceKeyRole = coerce

-- | Use a key as a witness.
--
--   This is the most common coercion between key roles, because most keys can
--   be used as witnesses to some types of transaction. As such, we provide an
--   explicit coercion for it.
asWitness ::
  (HasKeyRole a) =>
  a r crypto ->
  a (WitnessFor r) crypto
asWitness = coerceKeyRole

--------------------------------------------------------------------------------
-- Verification keys
--------------------------------------------------------------------------------

type DSignable c = DSIGN.Signable (DSIGN c)

-- | Discriminated verification key
--
--   We wrap the basic `VerKeyDSIGN` in order to add the key role.
newtype VKey (kd :: KeyRole h) crypto = VKey (DSIGN.VerKeyDSIGN (DSIGN crypto))

deriving instance Crypto crypto => Show (VKey kd crypto)

deriving instance Crypto crypto => Eq (VKey kd crypto)

deriving instance (Crypto crypto, NFData (DSIGN.VerKeyDSIGN (DSIGN crypto))) => NFData (VKey kd crypto)

deriving instance Crypto crypto => NoUnexpectedThunks (VKey kd crypto)

instance HasKeyRole VKey

instance
  (Crypto crypto, Typeable kd, Typeable (KeyRoleHashType kd)) =>
  FromCBOR (VKey kd crypto)
  where
  fromCBOR = VKey <$> DSIGN.decodeVerKeyDSIGN

instance
  (Crypto crypto, Typeable kd, Typeable (KeyRoleHashType kd)) =>
  ToCBOR (VKey kd crypto)
  where
  toCBOR (VKey vk) = DSIGN.encodeVerKeyDSIGN vk
  encodedSizeExpr _size proxy = DSIGN.encodedVerKeyDSIGNSizeExpr ((\(VKey k) -> k) <$> proxy)

-- | Pair of signing key and verification key, with a usage role.
data KeyPair (kd :: KeyRole h) crypto = KeyPair
  { vKey :: !(VKey kd crypto),
    sKey :: !(DSIGN.SignKeyDSIGN (DSIGN crypto))
  }
  deriving (Generic, Show)

instance
  ( Crypto crypto,
    NFData (DSIGN.VerKeyDSIGN (DSIGN crypto)),
    NFData (DSIGN.SignKeyDSIGN (DSIGN crypto))
  ) =>
  NFData (KeyPair kd crypto)

instance Crypto crypto => NoUnexpectedThunks (KeyPair kd crypto)

instance HasKeyRole KeyPair

-- | Produce a digital signature
signedDSIGN ::
  (Crypto crypto, DSIGN.Signable (DSIGN crypto) a) =>
  DSIGN.SignKeyDSIGN (DSIGN crypto) ->
  a ->
  SignedDSIGN crypto a
signedDSIGN key a = DSIGN.signedDSIGN () a key

-- | Verify a digital signature
verifySignedDSIGN ::
  (Crypto crypto, DSIGN.Signable (DSIGN crypto) a) =>
  VKey kd crypto ->
  a ->
  SignedDSIGN crypto a ->
  Bool
verifySignedDSIGN (VKey vk) vd sigDSIGN =
  either (const False) (const True) $ DSIGN.verifySignedDSIGN () vk vd sigDSIGN

--------------------------------------------------------------------------------
-- Key Hashes
--------------------------------------------------------------------------------

-- | Discriminated hash of public Key
newtype KeyHash (discriminator :: KeyRole h) crypto
  = KeyHash (Hash.Hash (AlgorithmForHashType crypto h) (DSIGN.VerKeyDSIGN (DSIGN crypto)))
  deriving (Show, Eq, Ord)
  deriving newtype (NFData, NoUnexpectedThunks, Generic)

deriving instance
  (IsKeyRole disc crypto) =>
  ToCBOR (KeyHash disc crypto)

deriving instance
  (IsKeyRole disc crypto) =>
  FromCBOR (KeyHash disc crypto)

deriving newtype instance ToJSONKey (KeyHash disc crypto)

deriving newtype instance
  (IsKeyRole disc crypto) =>
  FromJSONKey (KeyHash disc crypto)

deriving newtype instance ToJSON (KeyHash disc crypto)

deriving newtype instance
  (IsKeyRole disc crypto) =>
  FromJSON (KeyHash disc crypto)

instance HasKeyRole KeyHash

-- | Hash a given public key
hashKey ::
  ( Crypto crypto,
    Hash.HashAlgorithm (AlgorithmForHashType crypto (KeyRoleHashType kd))
  ) =>
  VKey kd crypto ->
  KeyHash kd crypto
hashKey (VKey vk) = KeyHash $ DSIGN.hashVerKeyDSIGN vk

--------------------------------------------------------------------------------
-- KES
--------------------------------------------------------------------------------

type KESignable c = KES.Signable (KES c)

--------------------------------------------------------------------------------
-- VRF
--------------------------------------------------------------------------------

type VRFSignable c = VRF.Signable (VRF c)

-- | Our VRFAlgorithm provides a 'Natural', so we must exhibit an extractor to
--   use the bits as some other type
class VRFValue a where
  -- | Extract a value from a natural number derived from the VRF computation.
  fromNatural :: Natural -> a

instance VRFValue Nonce where
  fromNatural = mkNonce

instance VRFValue UnitInterval where
  -- TODO Consider whether this is a reasonable thing to do
  fromNatural k = truncateUnitInterval $ fromIntegral k % 10000

--------------------------------------------------------------------------------
-- Genesis delegation
--
-- TODO should this really live in here?
--------------------------------------------------------------------------------

data GenDelegPair crypto = GenDelegPair
  { genDelegKeyHash :: !(KeyHash 'GenesisDelegate crypto),
    genDelegVrfHash :: !(Hash crypto (VerKeyVRF crypto))
  }
  deriving (Show, Eq, Ord, Generic)

instance NoUnexpectedThunks (GenDelegPair crypto)

instance NFData (GenDelegPair crypto)

instance Crypto crypto => ToCBOR (GenDelegPair crypto) where
  toCBOR (GenDelegPair hk vrf) =
    encodeListLen 2 <> toCBOR hk <> toCBOR vrf

instance Crypto crypto => FromCBOR (GenDelegPair crypto) where
  fromCBOR = do
    enforceSize "GenDelegPair" 2
    GenDelegPair <$> fromCBOR <*> fromCBOR

instance Crypto crypto => ToJSON (GenDelegPair crypto) where
  toJSON (GenDelegPair d v) =
    Aeson.object
      [ "delegate" .= d,
        "vrf" .= v
      ]

instance Crypto crypto => FromJSON (GenDelegPair crypto) where
  parseJSON =
    Aeson.withObject "GenDelegPair" $ \obj ->
      GenDelegPair
        <$> obj .: "delegate"
        <*> obj .: "vrf"

newtype GenDelegs crypto
<<<<<<< HEAD
  = GenDelegs
      ( Map
          (KeyHash 'Genesis crypto)
          (KeyHash 'GenesisDelegate crypto, Hash crypto (VerKeyVRF crypto))
      )
   deriving (Show, Eq, FromCBOR, NoUnexpectedThunks, Generic, NFData)
=======
  = GenDelegs (Map (KeyHash 'Genesis crypto) (GenDelegPair crypto))
  deriving (Show, Eq, FromCBOR, NoUnexpectedThunks, NFData, Generic)
>>>>>>> 78b881c4

deriving instance
  (Crypto crypto) =>
  ToCBOR (GenDelegs crypto)

newtype GKeys crypto = GKeys (Set (VKey 'Genesis crypto))
  deriving (Show, Eq, NoUnexpectedThunks, Generic)

--------------------------------------------------------------------------------
-- crypto-parametrised types
--
-- Within `cardano-ledger-specs`, we parametrise everything on our `crypto` type
-- "package". However, in `cardano-crypto-class`, things are parametrised on the
-- original algorithm. In order to make using types from that module easier, we
-- provide some type aliases which unwrap the crypto parameters.
--------------------------------------------------------------------------------

type Hash c = Hash.Hash (HASH c)

type SignedDSIGN c = DSIGN.SignedDSIGN (DSIGN c)

type SignKeyDSIGN c = DSIGN.SignKeyDSIGN (DSIGN c)

type SignedKES c = KES.SignedKES (KES c)

type SignKeyKES c = KES.SignKeyKES (KES c)

type VerKeyKES c = KES.VerKeyKES (KES c)

type CertifiedVRF c = VRF.CertifiedVRF (VRF c)

type SignKeyVRF c = VRF.SignKeyVRF (VRF c)

type VerKeyVRF c = VRF.VerKeyVRF (VRF c)<|MERGE_RESOLUTION|>--- conflicted
+++ resolved
@@ -383,17 +383,8 @@
         <*> obj .: "vrf"
 
 newtype GenDelegs crypto
-<<<<<<< HEAD
-  = GenDelegs
-      ( Map
-          (KeyHash 'Genesis crypto)
-          (KeyHash 'GenesisDelegate crypto, Hash crypto (VerKeyVRF crypto))
-      )
-   deriving (Show, Eq, FromCBOR, NoUnexpectedThunks, Generic, NFData)
-=======
   = GenDelegs (Map (KeyHash 'Genesis crypto) (GenDelegPair crypto))
   deriving (Show, Eq, FromCBOR, NoUnexpectedThunks, NFData, Generic)
->>>>>>> 78b881c4
 
 deriving instance
   (Crypto crypto) =>
