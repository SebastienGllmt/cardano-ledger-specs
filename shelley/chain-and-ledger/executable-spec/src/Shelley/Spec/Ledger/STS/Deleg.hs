--- conflicted
+++ resolved
@@ -281,11 +281,7 @@
 
       pure $
         ds
-<<<<<<< HEAD
-          { _fGenDelegs = addpair (FutureGenDeleg s' gkh) (vkh, vrf) (_fGenDelegs ds)
-=======
-          { _fGenDelegs = _fGenDelegs ds ⨃ [(FutureGenDeleg s' gkh, (GenDelegPair vkh vrf))]
->>>>>>> 78b881c4
+          { _fGenDelegs = addpair (FutureGenDeleg s' gkh) (GenDelegPair vkh vrf) (_fGenDelegs ds)
           }
     DCertMir (MIRCert targetPot credCoinMap) -> do
       sp <- liftSTS $ asks stabilityWindow
